--- conflicted
+++ resolved
@@ -580,7 +580,6 @@
 
     block_header = BlockHeader.from_dict(block_header_data)
 
-<<<<<<< HEAD
     # Verify the integrity check
     if integrity_check != forger.generate_integrity_check(block_header):
         logging.error("Integrity check failed for received block header")
@@ -611,42 +610,6 @@
         # Submit the received block header to the forger for replay
         forger.replay_block(block_header)
         logging.info(f"Submitted block header with hash: {block_header.block_hash} for replay")
-=======
-    async with block_header_lock:  # Pcc02
-        # Verify the integrity check
-        if integrity_check != forger.generate_integrity_check(block_header):
-            logging.error("Integrity check failed for received block header")
-            return web.json_response({'error': 'Integrity check failed'}, status=400)
-
-        # Verify the validity of the block header
-        #if not validation_engine.validate_block_header(block_header, storage_engine.fetch_last_block_header()):
-        #    logging.error("Invalid block header received")
-        #    return web.json_response({'error': 'Invalid block header'}, status=400)
-
-        # Check if the block header has already been seen
-        if validation_engine.has_seen_block_header(block_header):
-            logging.info(f"Block header with hash {block_header.block_hash} has already been seen.")
-            return web.json_response({'message': 'Block header already seen'}, status=200)
-
-        # Verify the identity of the proposer through the included signature
-        proposer_signature = find_proposer_signature(block_header)
-        if proposer_signature is None or not Wallet.verify_signature(block_header.block_hash, proposer_signature.signature_data, proposer_signature.validator_address):
-            logging.error("Invalid proposer signature received")
-            return web.json_response({'error': 'Invalid proposer signature'}, status=400)
-
-        # Check if a block header with the same hash already exists in memory
-        if block_header.block_hash in forger.in_memory_block_headers:
-            existing_block_header = forger.in_memory_block_headers[block_header.block_hash]
-            existing_block_header.append_signatures(block_header.signatures)
-            logging.info(f"Appended signatures to existing block header with hash: {block_header.block_hash}")
-        else:
-            # Submit the received block header to the forger for replay
-            forger.replay_block(block_header)
-            logging.info(f"Submitted block header with hash: {block_header.block_hash} for replay")
-
-        # Add the block header to the seen list
-        validation_engine.add_seen_block_header(block_header)
->>>>>>> b8e6c4ad
 
     # Add the block header to the seen list
     validation_engine.add_seen_block_header(block_header)
